--- conflicted
+++ resolved
@@ -36,15 +36,18 @@
       border-color: var(--toolbar-button-border-color);
       box-shadow: none;
 
-<<<<<<< HEAD
       .progress {
         background: var(--toolbar-button-focus-progress-color);
-=======
+      }
+
       // Focused but not through keyboard navigation
       &:not(.focus-ring) {
         outline: none;
         background-color: var(--toolbar-button-background-color);
->>>>>>> 700a7f36
+
+        .progress {
+          background: var(--toolbar-button-progress-color);
+        }
       }
     }
 
