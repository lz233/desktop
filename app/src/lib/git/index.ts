export * from './apply'
export * from './branch'
export * from './checkout'
export * from './clone'
export * from './commit'
export * from './config'
export * from './core'
export * from './diff'
export * from './fetch'
export * from './for-each-ref'
export * from './index'
export * from './init'
export * from './log'
export * from './pull'
export * from './push'
export * from './reflog'
export * from './refs'
export * from './remote'
export * from './reset'
export * from './rev-list'
export * from './rev-parse'
export * from './status'
export * from './update-ref'
export * from './var'
export * from './merge'
<<<<<<< HEAD
export * from './diff-index'
export * from './checkout-index'
=======
export * from './rm'
export * from './revert'
>>>>>>> effb1ea4
<|MERGE_RESOLUTION|>--- conflicted
+++ resolved
@@ -23,10 +23,6 @@
 export * from './update-ref'
 export * from './var'
 export * from './merge'
-<<<<<<< HEAD
 export * from './diff-index'
 export * from './checkout-index'
-=======
-export * from './rm'
-export * from './revert'
->>>>>>> effb1ea4
+export * from './revert'