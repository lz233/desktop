--- conflicted
+++ resolved
@@ -2,11 +2,7 @@
 import User, {IUser} from '../../models/user'
 import Repository, {IRepository} from '../../models/repository'
 import guid from '../guid'
-<<<<<<< HEAD
-import {IHistorySelection} from '../app-state'
-=======
-import {IAppState} from '../app-state'
->>>>>>> 30c83428
+import { IHistorySelection } from '../app-state'
 import {Action} from './actions'
 import LocalStore from './local-store'
 import { LocalGitOperations, Commit } from '../local-git-operations'
@@ -116,23 +112,6 @@
     return this.dispatch<void>({name: 'request-oauth'})
   }
 
-<<<<<<< HEAD
-=======
-  /** Register a listener function to be called when the state updates. */
-  public onDidUpdate(fn: (state: IAppState) => void): Disposable {
-    const wrappedFn = (event: Electron.IpcRendererEvent, args: any[]) => {
-      const state: {repositories: ReadonlyArray<IRepository>, users: ReadonlyArray<IUser>} = args[0].state
-      const users = state.users.map(User.fromJSON)
-      const repositories = state.repositories.map(Repository.fromJSON)
-      fn({users, repositories})
-    }
-    ipcRenderer.on('shared/did-update', wrappedFn)
-    return new Disposable(() => {
-      ipcRenderer.removeListener('shared/did-update', wrappedFn)
-    })
-  }
-
->>>>>>> 30c83428
   /** Update the repository's GitHub repository. */
   public updateGitHubRepository(repository: Repository): Promise<void> {
     return this.dispatch<void>({name: 'update-github-repository', repository})
